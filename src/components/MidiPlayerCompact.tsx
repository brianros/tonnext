'use client';

import React, { useRef, useCallback, useState, useEffect } from 'react';
import type { MidiData, MidiNote, MidiChord } from '@/hooks/useMidiPlayer';
import { useMidiContext } from '@/contexts/MidiContext';
import { createVirtualTonnetz, VirtualTonnetz } from './VirtualTonnetz';
import ExportVideoModal from './ExportVideoModal';
import VirtualCanvasRecorder from './VirtualCanvasRecorder';
import * as Tone from 'tone';
<<<<<<< HEAD
import { Play, Pause, Square, Video, FolderUp, FileDown } from 'lucide-react';
=======
import { Play, Pause, Square, Video } from 'lucide-react';
import fixWebmDuration from 'webm-duration-fix';
>>>>>>> 44cea9ed

interface MidiPlayerCompactProps {
  onNoteStart?: (note: MidiNote) => void;
  onNoteEnd?: (note: MidiNote) => void;
  onChordStart?: (chord: MidiChord) => void;
  onChordEnd?: (chord: MidiChord) => void;
  canvasRef?: React.RefObject<HTMLCanvasElement | null>;
  mode: 'note' | 'chord' | 'arpeggio';
  chordType: string;
}

const MIRARI_WATERMARK_SRC = '/mirari-w.png';

export default function MidiPlayerCompact({ 
  onNoteStart, 
  onNoteEnd, 
  onChordStart, 
  onChordEnd,
  canvasRef: userCanvasRef,
  mode,
  chordType
}: MidiPlayerCompactProps) {
  const fileInputRef = useRef<HTMLInputElement>(null);
  const { getCanvasCallbacks, getMidiPlayerState, getMidiPlayerFunctions } = useMidiContext();
  
  // Get current density from the main canvas
  const [currentDensity, setCurrentDensity] = useState(20);
  
  // Global density tracker
  const getCurrentDensity = () => {
    return (window as any).__currentCanvasDensity || 20;
  };
  
  // Track if test MIDI has been loaded
  const [testMidiLoaded, setTestMidiLoaded] = useState(false);
  const [isModalOpen, setIsModalOpen] = useState(false);
  
  // Export progress tracking
  const [isExporting, setIsExporting] = useState(false);
  const [exportProgress, setExportProgress] = useState(0);
  const [showCancel, setShowCancel] = useState(false);
  
  // Recording settings and state
  const [recordingSettings, setRecordingSettings] = useState({
    duration: 30,
    speedMultiplier: 1,
    targetFrameRate: 30,
    includeAudio: false,
    aspectRatio: 'original' as string,
    targetWidth: 1920,
    zoom: 1.0
  });
  const virtualTonnetzRef = useRef<VirtualTonnetz | null>(null);
  const mediaRecorderRef = useRef<MediaRecorder | null>(null);
  const animationFrameRef = useRef<NodeJS.Timeout | undefined>(undefined);
  const wasCancelled = useRef(false);
  const exportBtnRef = useRef<HTMLButtonElement | null>(null);
  
  // Get shared state from context
  const [playerState, setPlayerState] = useState<{
    isPlaying: boolean;
    currentTime: number;
    duration: number;
    midiData: MidiData | null;
    fileName: string;
  } | null>(null);

  // Get shared functions from context
  const [playerFunctions, setPlayerFunctions] = useState<{
    parseMidiFile: (file: File) => Promise<MidiData | null>;
    loadMidiFromUrl: (url: string, fileName: string) => Promise<MidiData | null>;
    startPlayback: () => Promise<void>;
    stopPlayback: () => void;
    pausePlayback: () => void;
    seekTo: (time: number) => void;
    setNoteCallbacks: (callbacks: {
      onNoteStart?: (note: MidiNote) => void;
      onNoteEnd?: (note: MidiNote) => void;
      onChordStart?: (chord: MidiChord) => void;
      onChordEnd?: (chord: MidiChord) => void;
    }) => void;
  } | null>(null);

  // Ensure we always have a valid canvas ref
  const fallbackCanvasRef = useRef<HTMLCanvasElement>(null);
  const canvasRef = userCanvasRef ?? fallbackCanvasRef;

  // Update local state when context state changes
  useEffect(() => {
    const updateState = () => {
      const state = getMidiPlayerState();
      if (state) {
        setPlayerState(state);
      }
    };

    // Update immediately
    updateState();

    // Set up polling to get updates - more frequent for smoother progress bar
    const interval = setInterval(updateState, 100); // Reduced frequency to prevent excessive updates
    return () => clearInterval(interval);
  }, [getMidiPlayerState]);

  // Update local functions when context functions change
  useEffect(() => {
    const updateFunctions = () => {
      const functions = getMidiPlayerFunctions();
      if (functions) {
        setPlayerFunctions(functions);
      }
    };

    // Update immediately
    updateFunctions();

    // Set up polling to get function updates - less frequent since functions don't change often
    const interval = setInterval(updateFunctions, 500);
    return () => clearInterval(interval);
  }, [getMidiPlayerFunctions]);

  // Set up callbacks for canvas integration
  const setupCallbacks = useCallback(() => {
    if (!playerFunctions) return;
    
    const canvasCallbacks = getCanvasCallbacks();
    
    // If canvas callbacks aren't available yet, retry after a short delay
    if (!canvasCallbacks) {
      setTimeout(setupCallbacks, 100);
      return;
    }
    
    playerFunctions.setNoteCallbacks({
      onNoteStart: (note: MidiNote) => {
        onNoteStart?.(note);
        canvasCallbacks?.handleMidiNoteStart({ note: note.note, midi: note.midi, velocity: note.velocity });
      },
      onNoteEnd: (note: MidiNote) => {
        onNoteEnd?.(note);
        canvasCallbacks?.handleMidiNoteEnd({ note: note.note, midi: note.midi });
      },
      onChordStart: (chord: MidiChord) => {
        onChordStart?.(chord);
        canvasCallbacks?.handleMidiChordStart({ notes: chord.notes });
      },
      onChordEnd: (chord: MidiChord) => {
        onChordEnd?.(chord);
        canvasCallbacks?.handleMidiChordEnd();
      }
    });
  }, [playerFunctions, onNoteStart, onNoteEnd, onChordStart, onChordEnd, getCanvasCallbacks]);

  // Set up callbacks when component mounts or functions change
  React.useEffect(() => {
    setupCallbacks();
  }, [setupCallbacks]);

  // Also retry setup when midiData changes (in case canvas wasn't ready when component first mounted)
  React.useEffect(() => {
    if (playerState?.midiData && playerFunctions) {
      setupCallbacks();
    }
  }, [playerState?.midiData, playerFunctions, setupCallbacks]);

  // Get current density from the main canvas
  React.useEffect(() => {
    const updateDensity = () => {
      const density = getCurrentDensity();
      setCurrentDensity(density);
    };

    // Update immediately
    updateDensity();

    // Set up polling to get density updates
    const interval = setInterval(updateDensity, 100);
    return () => clearInterval(interval);
  }, []);

  // Auto-set duration from MIDI if available
  React.useEffect(() => {
    if (playerState?.midiData && playerState.duration > 0) {
      setRecordingSettings(prev => ({
        ...prev,
        duration: playerState.duration
      }));
    }
  }, [playerState?.midiData, playerState?.duration]);

  // Remove Example Song button and load example MIDI by default
  useEffect(() => {
    if (!playerState?.midiData && playerFunctions) {
      playerFunctions.loadMidiFromUrl('/example.mid', 'Example MIDI');
      setTestMidiLoaded(true);
    }
  }, [playerState?.midiData, playerFunctions]);

  const handleFileSelect = useCallback(async (event: React.ChangeEvent<HTMLInputElement>) => {
    const file = event.target.files?.[0];
    if (file && (file.type === 'audio/midi' || file.name.endsWith('.mid')) && playerFunctions) {
      playerFunctions.stopPlayback();
      await playerFunctions.parseMidiFile(file);
    }
  }, [playerFunctions]);

  const handleUploadClick = useCallback(() => {
    fileInputRef.current?.click();
  }, []);

  const handleLoadBeethoven = useCallback(async () => {
    if (playerFunctions) {
      playerFunctions.stopPlayback();
      await playerFunctions.loadMidiFromUrl('/example.mid', 'Example MIDI');
      setTestMidiLoaded(true);
    }
  }, [playerFunctions]);

  const formatTime = useCallback((time: number) => {
    const minutes = Math.floor(time / 60);
    const seconds = Math.floor(time % 60);
    return `${minutes}:${seconds.toString().padStart(2, '0')}`;
  }, []);



  const handleSeek = useCallback((event: React.ChangeEvent<HTMLInputElement>) => {
    const newTime = parseFloat(event.target.value);
    if (playerFunctions) {
      playerFunctions.seekTo(newTime);
    }
  }, [playerFunctions]);

  const handlePlayPause = useCallback(() => {
    if (!playerFunctions) return;
    
    if (playerState?.isPlaying) {
      playerFunctions.pausePlayback();
    } else {
      playerFunctions.startPlayback();
    }
  }, [playerState?.isPlaying, playerFunctions]);

  const handleStop = useCallback(() => {
    if (playerFunctions) {
      playerFunctions.stopPlayback();
    }
  }, [playerFunctions]);

  // Cancel export function
  const handleCancelExport = useCallback(() => {
    wasCancelled.current = true;
    if (mediaRecorderRef.current && isExporting) {
      mediaRecorderRef.current.stop();
    }
    if (animationFrameRef.current) {
      clearTimeout(animationFrameRef.current);
    }
    // Reset export state
    setIsExporting(false);
    setExportProgress(0);
    setShowCancel(false);
  }, [isExporting]);



  // Callback to render a frame at a specific time for video recording
  const handleRenderFrame = useCallback((canvas: HTMLCanvasElement, time: number) => {
    // Initialize VirtualTonnetz if not already done
    if (!virtualTonnetzRef.current) {
      const ctx = canvas.getContext('2d');
      if (ctx) {
        // Calculate density based on zoom (higher zoom = lower density = nodes closer together)
        const baseDensity = 20;
        const density = Math.round(baseDensity / recordingSettings.zoom);
        virtualTonnetzRef.current = new VirtualTonnetz(canvas, ctx, { 
          mode, 
          chordType,
          density 
        });
      }
    }
    
    // Update the virtual tonnetz with the current time
    if (virtualTonnetzRef.current && playerState?.midiData) {
      virtualTonnetzRef.current.update(time, playerState.midiData);
    }
  }, [recordingSettings.zoom, mode, chordType, playerState?.midiData]);

  // Remove isRecording and VirtualCanvasRecorder overlay state
  // Add a function to programmatically trigger the virtual canvas export
  const triggerVirtualExport = useCallback(async (settings: any) => {
    try {
          // Set export state
    setIsExporting(true);
    setExportProgress(0);
      
      // Create a hidden canvas
      const hiddenCanvas = document.createElement('canvas');
      hiddenCanvas.style.position = 'fixed';
      hiddenCanvas.style.left = '-9999px';
      hiddenCanvas.style.top = '-9999px';
      document.body.appendChild(hiddenCanvas);

    // Calculate dimensions based on aspect ratio
    const originalCanvas = canvasRef.current;
    if (!originalCanvas) return;
    let width = settings.targetWidth;
    let height = settings.targetWidth;
    switch (settings.aspectRatio) {
      case '16:9':
        // Landscape: width = targetWidth, height calculated
        width = settings.targetWidth;
        height = Math.round(settings.targetWidth * 9 / 16);
        break;
      case '9:16':
        // Portrait: height = targetWidth, width calculated
        height = settings.targetWidth;
        width = Math.round(settings.targetWidth * 9 / 16);
        break;
      case '4:3':
        width = settings.targetWidth;
        height = Math.round(settings.targetWidth * 3 / 4);
        break;
      case '1:1':
        width = settings.targetWidth;
        height = settings.targetWidth;
        break;
      case 'original':
      default:
        // Keep original aspect ratio but scale to target width
        const scale = settings.targetWidth / originalCanvas.width;
        width = settings.targetWidth;
        height = Math.round(originalCanvas.height * scale);
        break;
    }
    hiddenCanvas.width = width;
    hiddenCanvas.height = height;

    const ctx = hiddenCanvas.getContext('2d');
    if (!ctx || !originalCanvas) {
      document.body.removeChild(hiddenCanvas);
      // Reset export state on error
      setIsExporting(false);
      setExportProgress(0);
      setShowCancel(false);
      mediaRecorderRef.current = null;
      if (animationFrameRef.current) {
        clearTimeout(animationFrameRef.current);
      }
      return;
    }

    // Prepare for recording
    const videoStream = hiddenCanvas.captureStream(settings.targetFrameRate);
    let finalStream: MediaStream = videoStream;
    let synth: Tone.PolySynth | null = null;
    let audioDest: MediaStreamAudioDestinationNode | null = null;
    let scheduled = false;
    const midiData = settings.midiData || playerState?.midiData;

    if (settings.includeAudio && midiData) {
      await Tone.start();
      synth = new Tone.PolySynth({ maxPolyphony: 32, voice: Tone.Synth });
      synth.disconnect();
      audioDest = Tone.Destination.context.createMediaStreamDestination();
      synth.connect(audioDest);
      synth.set({
        oscillator: { type: 'triangle' },
        envelope: { attack: 0.02, decay: 0.1, sustain: 0.3, release: 1 }
      });
      Tone.Transport.cancel();
      midiData.tracks.forEach((track: any) => {
        track.notes.forEach((note: any) => {
          if (note.time < settings.duration) {
            Tone.Transport.schedule((time) => {
              synth?.triggerAttack(note.note, time, note.velocity);
            }, note.time);
            Tone.Transport.schedule((time) => {
              synth?.triggerRelease(note.note, time);
            }, note.time + note.duration);
          }
        });
      });
      Tone.Transport.bpm.value = midiData.tempo || 120;
      finalStream = new MediaStream([
        ...videoStream.getTracks(),
        ...audioDest.stream.getTracks()
      ]);
      scheduled = true;
    }

    const mimeTypes = [
      'video/webm;codecs=vp9',
      'video/webm;codecs=vp8',
      'video/webm',
      'video/mp4'
    ];
    let selectedMimeType = '';
    for (const mimeType of mimeTypes) {
      if (MediaRecorder.isTypeSupported(mimeType)) {
        selectedMimeType = mimeType;
        break;
      }
    }
    if (!selectedMimeType) {
      document.body.removeChild(hiddenCanvas);
      // Reset export state on error
      setIsExporting(false);
      setExportProgress(0);
      setShowCancel(false);
      mediaRecorderRef.current = null;
      if (animationFrameRef.current) {
        clearTimeout(animationFrameRef.current);
      }
      return;
    }
    const mediaRecorder = new MediaRecorder(finalStream, { mimeType: selectedMimeType });
    mediaRecorderRef.current = mediaRecorder;
    const chunks: Blob[] = [];
    mediaRecorder.ondataavailable = (event) => {
      if (event.data.size > 0) {
        chunks.push(event.data);
      }
    };
    mediaRecorder.onstop = async () => {
      if (!wasCancelled.current) {
        // Use webm-duration-fix to correct the duration metadata
        const fixedBlob = await fixWebmDuration(new Blob(chunks, { type: selectedMimeType }), settings.duration * 1000);
        const url = URL.createObjectURL(fixedBlob);
        const a = document.createElement('a');
        a.href = url;
        a.download = `virtual-recording-${Date.now()}${settings.includeAudio ? '-with-audio' : ''}.webm`;
        a.click();
        URL.revokeObjectURL(url);
      }
      wasCancelled.current = false;
      document.body.removeChild(hiddenCanvas);
      if (scheduled) {
        Tone.Transport.stop();
        Tone.Transport.cancel();
        synth?.dispose();
      }
      
      // Reset export state
      setIsExporting(false);
      setExportProgress(0);
      setShowCancel(false);
      mediaRecorderRef.current = null;
    };
    mediaRecorder.start();

    // --- Use VirtualTonnetz for rendering frames ---
    const density = Math.round(20 / settings.zoom);
    const virtualTonnetz = new VirtualTonnetz(hiddenCanvas, ctx, {
      mode: settings.mode || mode,
      chordType: settings.chordType || chordType,
      density
    });

    // Load watermark image
    const watermarkImg = new window.Image();
    watermarkImg.src = MIRARI_WATERMARK_SRC;
    await new Promise((resolve, reject) => {
      watermarkImg.onload = resolve;
      watermarkImg.onerror = reject;
    });

    const totalFrames = Math.ceil((settings.duration * settings.targetFrameRate));
    let frame = 0;
    const timeStep = settings.duration / totalFrames;
    function renderNextFrame() {
      const simulationTime = frame * timeStep;
      if (virtualTonnetz && midiData) {
        virtualTonnetz.update(simulationTime, midiData);
      }
      // Draw watermark at bottom right
      if (ctx && watermarkImg.complete) {
        const margin = Math.round(hiddenCanvas.width * 0.03);
        const extraMargin = Math.round(hiddenCanvas.width * 0.05); // 5% more inward
        const logoSize = Math.round(hiddenCanvas.width * 0.08); // 8% of canvas width (square)
        const logoX = hiddenCanvas.width - logoSize - margin - extraMargin;
        const logoY = hiddenCanvas.height - logoSize - margin - extraMargin;
        const cornerRadius = Math.round(logoSize * 0.25);
        ctx.save();
        ctx.globalAlpha = 0.85;
        // Draw black rounded square behind the logo
        ctx.beginPath();
        ctx.moveTo(logoX + cornerRadius, logoY);
        ctx.lineTo(logoX + logoSize - cornerRadius, logoY);
        ctx.arcTo(logoX + logoSize, logoY, logoX + logoSize, logoY + cornerRadius, cornerRadius);
        ctx.lineTo(logoX + logoSize, logoY + logoSize - cornerRadius);
        ctx.arcTo(logoX + logoSize, logoY + logoSize, logoX + logoSize - cornerRadius, logoY + logoSize, cornerRadius);
        ctx.lineTo(logoX + cornerRadius, logoY + logoSize);
        ctx.arcTo(logoX, logoY + logoSize, logoX, logoY + logoSize - cornerRadius, cornerRadius);
        ctx.lineTo(logoX, logoY + cornerRadius);
        ctx.arcTo(logoX, logoY, logoX + cornerRadius, logoY, cornerRadius);
        ctx.closePath();
        ctx.fillStyle = 'black';
        ctx.fill();
        // Draw the watermark image centered in the square
        // Fit image inside the square, maintaining aspect ratio
        let drawW = logoSize, drawH = logoSize;
        const aspect = watermarkImg.width / watermarkImg.height;
        if (aspect > 1) {
          drawH = logoSize / aspect;
        } else {
          drawW = logoSize * aspect;
        }
        const drawX = logoX + (logoSize - drawW) / 2;
        const drawY = logoY + (logoSize - drawH) / 2;
        ctx.drawImage(
          watermarkImg,
          drawX,
          drawY,
          drawW,
          drawH
        );
        ctx.globalAlpha = 1.0;
        ctx.restore();
      }
      // Update progress
      const progress = (frame / totalFrames) * 100;
      setExportProgress(progress);
      frame++;
      if (frame < totalFrames) {
        animationFrameRef.current = setTimeout(renderNextFrame, 1000 / settings.targetFrameRate);
      } else {
        mediaRecorder.stop();
      }
    }
    if (scheduled) {
      Tone.Transport.start();
    }
    renderNextFrame();
  } catch (error) {
    console.error('Export failed:', error);
    // Reset export state on error
    setIsExporting(false);
    setExportProgress(0);
    setShowCancel(false);
    mediaRecorderRef.current = null;
    if (animationFrameRef.current) {
      clearTimeout(animationFrameRef.current);
    }
  }
  }, [canvasRef, mode, chordType, playerState?.midiData]);

  return (
    <>
      {/* Recording Modal Overlay */}
      {/* {isRecording && (
        <div style={{
          position: 'fixed',
          top: 0,
          left: 0,
          right: 0,
          bottom: 0,
          backgroundColor: 'rgba(0, 0, 0, 0.8)',
          zIndex: 9999,
          display: 'flex',
          alignItems: 'center',
          justifyContent: 'center',
          color: 'white',
          fontSize: '1.5rem',
          fontWeight: 'bold'
        }}>
          <div style={{ textAlign: 'center' }}>
            <div style={{ fontSize: '3rem', marginBottom: '1rem' }}>🎬</div>
            <div>Recording Video...</div>
            <div style={{ fontSize: '1rem', marginTop: '0.5rem', opacity: 0.8 }}>
              Please wait while we capture your visualization
            </div>
          </div>
        </div>
      )} */}
      
      <div className="midi-player-compact" style={{
        display: 'inline-flex',
        alignItems: 'stretch',
        gap: 0,
        fontSize: '0.9rem',
        flexWrap: 'nowrap',
        whiteSpace: 'nowrap',
        width: 'auto',
        height: '64px',
      }}>
        {/* File Upload */}
        <input
          ref={fileInputRef}
          type="file"
          accept=".mid,audio/midi"
          onChange={handleFileSelect}
          style={{ display: 'none' }}
        />
        <button
          onClick={handleUploadClick}
          className="blend-btn"
          style={{ fontSize: 'clamp(1rem, 2vw, 1.6rem)', padding: '0.5em 1.5em', borderTopRightRadius: 0, borderBottomRightRadius: 0, flexShrink: 0, height: '100%', display: 'flex', alignItems: 'center', gap: '0.5em' }}
        >
          <FolderUp className="load-icon" />
          <span className="load-text">Load</span>
        </button>
        {/* Playback Controls and Export Button */}
        {playerState?.midiData && (
          <>
            <button
              onClick={handlePlayPause}
              className="blend-btn"
              style={{
                borderRadius: 0,
                flexShrink: 0,
                display: 'flex',
                alignItems: 'center',
                justifyContent: 'center',
                boxSizing: 'border-box',
              }}
            >
              {playerState.isPlaying ? <Pause className="playback-icon" /> : <Play className="playback-icon" />}
            </button>
            <button
              onClick={handleStop}
              className="blend-btn"
              style={{
                borderRadius: 0,
                flexShrink: 0,
                display: 'flex',
                alignItems: 'center',
                justifyContent: 'center',
                boxSizing: 'border-box',
              }}
            >
              <Square className="playback-icon" />
            </button>
            {/* Centered non-button controls */}
            <div style={{ display: 'flex', alignItems: 'center', height: '100%' }}>
              {/* Progress Bar (visible on desktop, hidden on mobile via CSS) */}
              <div className="midi-progress-bar-container" style={{ width: '120px', marginLeft: 8, flexShrink: 0, display: 'flex', alignItems: 'center', height: '100%' }}>
                <input
                  type="range"
                  className="midi-progress-bar"
                  min={0}
                  max={playerState.duration || 0}
                  value={playerState.currentTime || 0}
                  onChange={handleSeek}
                  step={0.1}
                  style={{
                    width: '100%',
                    height: '4px',
                    borderRadius: '2px',
                    outline: 'none',
                    cursor: 'pointer',
                    position: 'relative',
                    zIndex: 2
                  }}
                />
              </div>
              {/* Time Display and Filename */}
              <div style={{ display: 'flex', alignItems: 'center', height: '100%' }}>
                <span className="midi-time-display" style={{ fontSize: '0.8rem', opacity: 0.8, minWidth: '60px', marginLeft: 8, flexShrink: 0, lineHeight: 1, display: 'flex', alignItems: 'center' }}>
                  {formatTime(playerState.currentTime)} / {formatTime(playerState.duration)}
                </span>
                <span className="song-title" style={{ fontSize: '0.8rem', opacity: 0.7, maxWidth: '150px', overflow: 'hidden', textOverflow: 'ellipsis', whiteSpace: 'nowrap', marginLeft: 8, flexShrink: 0, lineHeight: 1, display: 'flex', alignItems: 'center' }}>
                  {playerState.fileName}
                </span>
              </div>
            </div>
            {/* Export Video Button */}
            <div
              style={{
                position: 'relative',
                display: 'inline-block',
                marginLeft: 8
              }}
              onMouseEnter={() => isExporting && setShowCancel(true)}
              onMouseLeave={() => setShowCancel(false)}
            >
              <button
                ref={exportBtnRef}
                onClick={() => {
                  if (isExporting && showCancel) {
                    handleCancelExport();
                    exportBtnRef.current?.blur();
                  } else if (!isExporting) {
                    setIsModalOpen(true);
                    setTimeout(() => exportBtnRef.current?.blur(), 0);
                  }
                }}
                disabled={isExporting && !showCancel}
                className="blend-btn"
                style={{
                  fontSize: 'clamp(1rem, 2vw, 1.6rem)',
                  padding: '0.5em 0',
                  borderRadius: 0,
                  flexShrink: 0,
                  maxWidth: '220px',
                  width: 'clamp(140px, 15vw, 220px)',
                  textAlign: 'center',
                  boxSizing: 'border-box',
                  position: 'relative',
                  zIndex: 1,
                  height: '100%',
                  display: 'flex',
                  alignItems: 'center',
                  justifyContent: 'center',
                  gap: '0.5em',
                }}
                title={isExporting && showCancel ? 'Cancel export' : isExporting ? 'Exporting video...' : 'Export video with settings'}
              >
                {/* Visually hidden span to reserve space for the longest text */}
                <span style={{visibility: 'hidden', position: 'absolute', pointerEvents: 'none', height: 0, overflow: 'hidden'}}>
                  Exporting 100%
                </span>
                {isExporting && showCancel
                  ? 'Cancel'
                  : isExporting
                    ? <>Exporting {exportProgress.toFixed(0)}%</>
                    : <><FileDown className="export-icon" /><span className="export-text">Export</span></>}
              </button>
            </div>
          </>
        )}
      </div>

      {/* Export Video Modal */}
      <ExportVideoModal
        isOpen={isModalOpen}
        onClose={() => setIsModalOpen(false)}
        onExport={(settings) => {
          setIsModalOpen(false);
          triggerVirtualExport(settings);
        }}
        originalCanvasRef={canvasRef as React.RefObject<HTMLCanvasElement>}
        midiData={playerState?.midiData}
        mode={mode}
        chordType={chordType}
      />

      {/* VirtualCanvasRecorder - only shown when recording */}
      {/* {isRecording && (
        <VirtualCanvasRecorder
          originalCanvasRef={canvasRef as React.RefObject<HTMLCanvasElement>}
          onRenderFrame={handleRenderFrame}
          duration={recordingSettings.duration}
          speedMultiplier={recordingSettings.speedMultiplier}
          targetFrameRate={recordingSettings.targetFrameRate}
          includeAudio={recordingSettings.includeAudio}
          aspectRatio={recordingSettings.aspectRatio}
          targetWidth={recordingSettings.targetWidth}
          zoom={recordingSettings.zoom}
          midiData={playerState?.midiData}
          onRecordingStart={handleRecordingStart}
          onRecordingStop={handleRecordingStop}
          onProgress={handleProgress}
        />
      )} */}
    </>
  );
} <|MERGE_RESOLUTION|>--- conflicted
+++ resolved
@@ -7,12 +7,8 @@
 import ExportVideoModal from './ExportVideoModal';
 import VirtualCanvasRecorder from './VirtualCanvasRecorder';
 import * as Tone from 'tone';
-<<<<<<< HEAD
 import { Play, Pause, Square, Video, FolderUp, FileDown } from 'lucide-react';
-=======
-import { Play, Pause, Square, Video } from 'lucide-react';
 import fixWebmDuration from 'webm-duration-fix';
->>>>>>> 44cea9ed
 
 interface MidiPlayerCompactProps {
   onNoteStart?: (note: MidiNote) => void;
